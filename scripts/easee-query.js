import { dirname } from 'path';
import fetch from 'node-fetch';
import fs from 'fs';
import promptSync from 'prompt-sync';
import schedule from 'node-schedule';

// Set debugging settings and prints
const DEBUG = false;

<<<<<<< HEAD
const apikey_path = './workspace/apikey';
const csv_path = './workspace/easee.csv';
=======
// Check if a config file is found
let config_path = './config.json'; // default path
if (fs.existsSync('./data/options.json'))
	config_path = './data/options.json'; // HASS path

// Set csv output file path
const csv_path = './share/st-mq/easee.csv';
>>>>>>> fb776d0d

// Aux function for formatting a time string
function date_string() {
	const now = new Date();
	const time = `${now.getUTCHours().toString().padStart(2, '0')}:${now.getUTCMinutes().toString().padStart(2, '0')}:${now.getUTCSeconds().toString().padStart(2, '0')}`;
	const date = `${now.getUTCDate().toString().padStart(2, '0')}-${(now.getUTCMonth() + 1).toString().padStart(2, '0')}-${now.getUTCFullYear()}`;
	return `${time} ${date} UTC`;
}

// Get keys from the apikey file
function config() {
	// Initialize tokens
	let configdata = {
		'access_token': '',
		'refresh_token': '',
		'charger_id': '',
		'equalizer_id': ''
	};

	// Try to get the keys from the config file
	if (fs.existsSync(config_path)) {
		try {
<<<<<<< HEAD
			const filedata = JSON.parse(fs.readFileSync(apikey_path, 'utf8'));
			keydata.access_token = filedata.easee.access_token;
			keydata.refresh_token = filedata.easee.refresh_token;
=======
			const filedata = JSON.parse(fs.readFileSync(config_path, 'utf8'));
			// When using options.json (HASS), filedata is the whole object
			let options = filedata;
			// When using config.json (standalone), options is a separate object
			if (filedata.hasOwnProperty('options'))
				options = filedata.options;

			// Parse the received json into the configdata object
			configdata.access_token = options.easee.access_token;
			configdata.refresh_token = options.easee.refresh_token;
			configdata.charger_id = options.easee.charger_id;
			configdata.equalizer_id = options.easee.equalizer_id;
>>>>>>> fb776d0d
		} catch (error) {
			console.error(`Cannot obtain tokens from ${config_path} (${date_string()})`);
			console.error(error);
		}
	} else {
		console.error(`Cannot find config file in ${config_path} (${date_string()})`);
	}
	return configdata;
}

// Update apikey file
function update_config(access_token, refresh_token) {
	// Create new apikey file structure
	let configdata = {
		'easee': {
			'access_token': '',
			'refresh_token': '',
			'charger_id': '',
			'equalizer_id': ''
		}
	};
	// Use existing apikey file structure if the file exists
	if (fs.existsSync(config_path)) {
		try {
			configdata = JSON.parse(fs.readFileSync(config_path, 'utf8'));
		} catch (error) {
			console.error(`Cannot parse configdata from ${config_path} (${date_string()})`);
			console.error(error);
			console.error(`Creating new ${config_path} file! (${date_string()})`);
		}
	}
	// Add tokens depending on the config file type
	if (configdata.hasOwnProperty('options')) {
		configdata.options.easee.access_token = access_token;
		configdata.options.easee.refresh_token = refresh_token;
	} else {
		configdata.easee.access_token = access_token;
		configdata.easee.refresh_token = refresh_token;
	}

	// Write to file
	fs.writeFileSync(config_path, JSON.stringify(configdata, null, 4), { encoding: 'utf8', flag: 'w' });
}

// Check the API response status
async function check_response(response, type) {
	if (response.status === 200) {
		console.log(`${type} query successful (${date_string()})`);
		console.log(` API Status: ${response.status}\n API response: ${response.statusText}`);
	}
	else {
		console.log(`${type} query failed (${date_string()})`)
		console.log(` API Status: ${response.status}\n API response: ${response.statusText}`);
	}
	return response.status;
}

// Use credentials for authentication
async function use_credentials() {
<<<<<<< HEAD
	const user = promptSync()('Username:');
	const pw = promptSync()('Password:', { echo: '*' });
=======
	const user = config().access_token;
	const pw = config().refresh_token;
>>>>>>> fb776d0d
	const options = {
		method: 'POST',
		headers: { accept: 'application/json', 'content-type': 'application/*+json', Authorization: 'null' },
		body: `{"userName":"${user}","password":"${pw}"}`
	};
	// Try a few times before giving up
	let i = 0;
	for (i = 0; i < 5; i++) {
		let response = await fetch('https://api.easee.com/api/accounts/login', options).catch(err => console.error(err));
		if (await check_response(response, 'Authorization') === 200) {
			return response;
		}
		await new Promise(resolve => setTimeout(resolve, 1000));
	}
	throw new Error(`Authorization attempt failed ${i + 1} times.\nExiting now... (${date_string()})`);
}

// Update Easee tokens
async function update_tokens() {
	const options = {
		method: 'POST',
		headers: { accept: 'application/json', 'content-type': 'application/*+json', Authorization: `Bearer ${config().access_token}` },
		body: `{"accessToken":"${config().access_token}","refreshToken":"${config().refresh_token}"}`
	};
	let response = await fetch('https://api.easee.com/api/accounts/refresh_token', options).catch(err => console.error(err));
	if (await check_response(response, 'Refresh token') !== 200)
		response = await use_credentials();
	const data = await response.json();
	update_config(data.accessToken, data.refreshToken);
}

// Fetch data from Easee API
async function fetch_data(url, id) {
	url = url.replace('{id}', id);
	let options = {
		method: 'GET',
		headers: { accept: 'application/json', Authorization: `Bearer ${config().access_token}` }
	};
	// Fetch data and check response
	let response = await fetch(url, options).catch(err => console.error(err));
	
	// If no success, update tokens and try again
	if (await check_response(response, id) !== 200) {
		await update_tokens();
		options.headers.Authorization = `Bearer ${config().access_token}`;
		response = await fetch(url, options).catch(err => console.error(err));
		if (await check_response(response, id) !== 200)
			throw new Error(`Fetch attempt failed for device id: ${id}\nExiting now... (${date_string()})`);
	}
	let data = await response.json();
	return data;
}

// Check the csv file status and create one if necessary
async function check_csv() {
	// Create the csv directory if it does not exist
	const csv_dir = dirname(csv_path);
	if (!fs.existsSync(csv_dir)) {
		fs.mkdirSync(csv_dir, { recursive: true });
	}

	// Check if the file already exists and is not empty
	const csv_append = fs.existsSync(csv_path) && !(fs.statSync(csv_path).size === 0);

	// If the file does not exists, create file and add first line
	if (!csv_append)
		fs.writeFileSync(csv_path, 'unix_time,ch_curr1,ch_curr2,ch_curr3,eq_curr1,eq_curr2,eq_curr3\n');
}

// Write data to csv file
async function write_csv(data) {
    // Check the csv file status and create one if necessary
    await check_csv();

	// Append data to the file
	const unix_time = Math.floor(Date.now() / 1000);
	fs.appendFileSync(csv_path, `${unix_time},${data}\n`);
}

// Run the Easee query
async function easee_query() {
	// Get Equalizer data
	const data_eq = await fetch_data(`https://api.easee.com/api/equalizers/{id}/state`, config().equalizer_id);

	// Get charger data
	const data_ch = await fetch_data(`https://api.easee.com/api/chargers/{id}/state`, config().charger_id);

	// Write csv
	await write_csv(`${data_ch.inCurrentT3.toFixed(2)},${data_ch.inCurrentT4.toFixed(2)},${data_ch.inCurrentT5.toFixed(2)},${data_eq.currentL1.toFixed(2)},${data_eq.currentL2.toFixed(2)},${data_eq.currentL3.toFixed(2)}`);

	// Debug printouts
	if (DEBUG) {
		console.log(data_ch);
		console.log(data_eq)
	}
}

// Begin execution here
(async () => {
    // Check the csv file status and create one if necessary
    await check_csv();

	// Run easee query with set schedule
	easee_query();
	schedule.scheduleJob('*/5 * * * *', easee_query);
})();<|MERGE_RESOLUTION|>--- conflicted
+++ resolved
@@ -1,16 +1,11 @@
 import { dirname } from 'path';
 import fetch from 'node-fetch';
 import fs from 'fs';
-import promptSync from 'prompt-sync';
 import schedule from 'node-schedule';
 
 // Set debugging settings and prints
 const DEBUG = false;
 
-<<<<<<< HEAD
-const apikey_path = './workspace/apikey';
-const csv_path = './workspace/easee.csv';
-=======
 // Check if a config file is found
 let config_path = './config.json'; // default path
 if (fs.existsSync('./data/options.json'))
@@ -18,7 +13,6 @@
 
 // Set csv output file path
 const csv_path = './share/st-mq/easee.csv';
->>>>>>> fb776d0d
 
 // Aux function for formatting a time string
 function date_string() {
@@ -41,11 +35,6 @@
 	// Try to get the keys from the config file
 	if (fs.existsSync(config_path)) {
 		try {
-<<<<<<< HEAD
-			const filedata = JSON.parse(fs.readFileSync(apikey_path, 'utf8'));
-			keydata.access_token = filedata.easee.access_token;
-			keydata.refresh_token = filedata.easee.refresh_token;
-=======
 			const filedata = JSON.parse(fs.readFileSync(config_path, 'utf8'));
 			// When using options.json (HASS), filedata is the whole object
 			let options = filedata;
@@ -58,7 +47,6 @@
 			configdata.refresh_token = options.easee.refresh_token;
 			configdata.charger_id = options.easee.charger_id;
 			configdata.equalizer_id = options.easee.equalizer_id;
->>>>>>> fb776d0d
 		} catch (error) {
 			console.error(`Cannot obtain tokens from ${config_path} (${date_string()})`);
 			console.error(error);
@@ -118,13 +106,8 @@
 
 // Use credentials for authentication
 async function use_credentials() {
-<<<<<<< HEAD
-	const user = promptSync()('Username:');
-	const pw = promptSync()('Password:', { echo: '*' });
-=======
 	const user = config().access_token;
 	const pw = config().refresh_token;
->>>>>>> fb776d0d
 	const options = {
 		method: 'POST',
 		headers: { accept: 'application/json', 'content-type': 'application/*+json', Authorization: 'null' },
