--- conflicted
+++ resolved
@@ -8,32 +8,6 @@
 // Set debugging settings and prints
 const DEBUG = false;
 
-<<<<<<< HEAD
-// Set path to apikey file and output csv
-const apikey_path = './workspace/apikey';
-const csv_path = './workspace/mqtt.csv';
-
-// Set geographical location for weather API
-const country_code = 'fi';
-const postal_code = '06150';
-
-// MQTT broker address
-const mqtt_broker = 'mqtt://192.168.1.31';
-
-// SmartThings device for inside temperature (optional, only for csv logging)
-const st_device_id = 'a9a99271-4d4b-4344-9c08-e30f38fc3d41';
-
-// Mapping between temperature and heating hours (uses linear interpolation in between points)
-const temp_to_hours = [
-    { temp: 30, hours: 1 },
-    { temp: 20, hours: 2 },
-    { temp: 10, hours: 10 },
-    { temp: 0, hours: 14 },
-    { temp: -10, hours: 18 },
-    { temp: -20, hours: 22 },
-    { temp: -30, hours: 24 }
-];
-=======
 // Check if a config file is found
 let config_path = './config.json'; // default path
 if (fs.existsSync('./data/options.json'))
@@ -41,7 +15,6 @@
 
 // Set csv output file path
 const csv_path = './share/st-mq/st-mq.csv';
->>>>>>> fb776d0d
 
 // Aux function for formatting a time string
 function date_string() {
@@ -119,14 +92,6 @@
 // Get keys from the apikey file
 function config() {
     // Initialize tokens
-<<<<<<< HEAD
-    let keydata = {
-        "entsoe_token": '',
-        'mqtt_user': '',
-        'mqtt_pw': '',
-        "weather_token": '',
-        "st_token": ''
-=======
     let configdata = {
         'country_code': '',
         'entsoe_token': '',
@@ -138,19 +103,10 @@
         'st_token': '',
         'temp_to_hours': [],
         'weather_token': ''
->>>>>>> fb776d0d
     };
     // Try to get the keys from the apikey file
     if (fs.existsSync(config_path)) {
         try {
-<<<<<<< HEAD
-            const filedata = JSON.parse(fs.readFileSync(apikey_path, 'utf8'));
-            keydata.entsoe_token = filedata.entsoe.token;
-            keydata.mqtt_user = filedata.mqtt.user;
-            keydata.mqtt_pw = filedata.mqtt.pw;
-            keydata.weather_token = filedata.openweathermap.token;
-            keydata.st_token = filedata.smartthings.token;
-=======
             const filedata = JSON.parse(fs.readFileSync(config_path, 'utf8'));
 
             // When using options.json (HASS), filedata is the whole object
@@ -170,7 +126,6 @@
             configdata.st_token = options.smartthings.token;
             configdata.temp_to_hours = options.temp_to_hours;
             configdata.weather_token = options.openweathermap.token;
->>>>>>> fb776d0d
         } catch (error) {
             console.error(`[ERROR ${date_string()}] Cannot parse API tokens from ${config_path}`);
             console.error(error);
@@ -254,11 +209,7 @@
     if (await check_response(response, 'Elering') === 200)
         try {
             let json_data = await response.json();
-<<<<<<< HEAD
-            json_data.data[country_code].forEach(function (entry) {
-=======
             json_data.data[config().country_code].forEach(function (entry) {
->>>>>>> fb776d0d
                 prices.push(parseFloat(entry['price']));
             });
         } catch {
@@ -314,11 +265,7 @@
     };
 
     // Send API get request
-<<<<<<< HEAD
-    const response = await fetch(`https://api.smartthings.com/v1/devices/${st_device_id}/status`, options).catch(err => console.error(err));
-=======
     const response = await fetch(`https://api.smartthings.com/v1/devices/${config().st_dev_id}/status`, options).catch(err => console.error(err));
->>>>>>> fb776d0d
 
     // Return 0C if the query failed, else return true inside temperature
     if (await check_response(response, 'SmartThings') !== 200)
@@ -334,11 +281,7 @@
 
     // Send API get request
     const response = await fetch(
-<<<<<<< HEAD
-        `http://api.openweathermap.org/data/2.5/weather?zip=${postal_code},${country_code}&appid=${api_key}&units=metric`)
-=======
         `http://api.openweathermap.org/data/2.5/weather?zip=${config().postal_code},${config().country_code}&appid=${api_key}&units=metric`)
->>>>>>> fb776d0d
         .catch(error => console.log(error));
 
     // Return 0C if the query failed, else return true outside temperature
@@ -420,11 +363,7 @@
     await check_csv();
 
     // Create mqtt client and log messages on topic "st/receipt"
-<<<<<<< HEAD
-    const mq = new MqttHandler(mqtt_broker, keys().mqtt_user, keys().mqtt_pw);
-=======
     const mq = new MqttHandler(config().mqtt_address, config().mqtt_user, config().mqtt_pw);
->>>>>>> fb776d0d
     mq.log_topic('from_st/heat/receipt');
 
     // Run once and then control heating with set schedule
